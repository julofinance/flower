--- conflicted
+++ resolved
@@ -1,9 +1,2 @@
-<<<<<<< HEAD
-from __future__ import absolute_import
-
-VERSION = (0, 9, 5)
-__version__ = '.'.join(map(str, VERSION))
-=======
-VERSION = (1, 0, 1)
-__version__ = '.'.join(map(str, VERSION)) + '-dev'
->>>>>>> 4f9b42de
+VERSION = (0, 9, 7)
+__version__ = '.'.join(map(str, VERSION))